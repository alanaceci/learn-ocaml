(* This file is part of Learn-OCaml.
 *
 * Copyright (C) 2019 OCaml Software Foundation.
 * Copyright (C) 2016-2018 OCamlPro.
 *
 * Learn-OCaml is distributed under the terms of the MIT license. See the
 * included LICENSE file for details. *)

open Learnocaml_data

val find_div_or_append_to_body : string -> [> Html_types.div ] Tyxml_js.Html.elt

val find_component : string -> 'a Tyxml_js.Html.elt

val gettimeofday : unit -> float

val fake_download : name: string -> contents: Js.js_string Js.t -> unit

val fake_upload : unit -> (string * Js.js_string Js.t ) Lwt.t

val fatal : ?title: string -> string -> unit

val alert : ?title: string -> ?buttons: Html_types.div_content Tyxml_js.Html.elt list -> string -> unit

val ext_alert :
  title: string ->
  ?buttons: Html_types.div_content_fun Tyxml_js.Html.elt list ->
  [< Html_types.div_content ] Tyxml_js.Html.elt list ->
  unit

val lwt_alert :
  title: string ->
  buttons: (string * (unit -> 'a Lwt.t)) list ->
  [< Html_types.div_content ] Tyxml_js.Html.elt list ->
  'a Lwt.t

val confirm :
  title: string ->
  ?ok_label: string -> ?cancel_label: string ->
  [< Html_types.div_content ] Tyxml_js.Html.elt list ->
  (unit -> unit) -> unit

val ask_string :
  title: string ->
  ?ok_label: string ->
  [< Html_types.div_content > `Input] Tyxml_js.Html.elt list ->
  string Lwt.t

val catch_with_alert : ?printer: (exn -> string) -> (unit -> unit Lwt.t) -> unit Lwt.t

val hide_loading : ?id: string -> unit -> unit

val show_loading :
  ?id: string -> [< Html_types.div_content_fun ] Tyxml_js.Html.elt list ->
  (unit -> 'a Lwt.t) -> 'a Lwt.t

val set_assoc : string -> 'a -> (string * 'a) list -> (string * 'a) list

val delete_assoc : string -> (string * 'a) list -> (string * 'a) list

val arg : string -> string

val set_arg : string -> string -> unit

val delete_arg : string -> unit

type button_group

val button_group : unit -> button_group

type button_state

val button_state : unit -> button_state

val disable_button_group : button_group -> unit

val enable_button_group : button_group -> unit

val button_group_disabled : button_group -> bool

val disable_button : button_state -> unit

val enable_button : button_state -> unit

val disabling_button_group : button_group -> (unit -> unit Lwt.t) -> unit Lwt.t

val disable_with_button_group :
  < disabled : bool Js.t Js.prop ; .. > Js.t ->
  button_group -> unit

val button :
  container: 'a Tyxml_js.Html.elt ->
  theme: string ->
  ?group: button_group ->
  ?state: button_state ->
  icon:string ->
  string -> (unit -> unit Lwt.t) ->
  unit

val dropdown :
  id: string ->
  title: [< Html_types.button_content_fun > `PCDATA] Tyxml_js.Html.elt list ->
  [< Html_types.div_content_fun ] Tyxml_js.Html.elt list ->
  [> Html_types.div ] Tyxml_js.Html.elt

val render_rich_text :
  ?on_runnable_clicked: (string -> unit) ->
  Learnocaml_data.Tutorial.text ->
  [< Html_types.phrasing > `Code `Em `PCDATA ] Tyxml_js.Html.elt list

val extract_text_from_rich_text : Learnocaml_data.Tutorial.text -> string

(** Sets the local storage from the data in a save file *)
val set_state_from_save_file :
  ?token:Token.t -> Save.t -> unit

(** Gets a save file containing the locally stored data *)
val get_state_as_save_file : ?include_reports:bool -> unit -> Save.t

(** Sync the local save state with the server state, and returns the merged save
    file. The save will be created on the server if it doesn't exist.

    This syncs student {b,content}, but never the reports which are only synched
    on "Grade" *)
val sync: Token.t -> Save.t Lwt.t

(** The same, but limiting the submission to the given exercise, using the given
    answer if any, and the given editor text, if any. *)
val sync_exercise:
  Token.t -> ?answer:Learnocaml_data.Answer.t -> ?editor:string ->
  Learnocaml_data.Exercise.id ->
  Save.t Lwt.t

val countdown:
  ?ontimeout: (unit -> unit) -> 'a Tyxml_js.Html5.elt -> float -> unit

val string_of_seconds: int -> string

val flog: ('a, unit, string, unit) format4 -> 'a

val stars_div: float -> [> Html_types.div ] Tyxml_js.Html5.elt

(** Returns an HTML string expected to be put in an iframe *)
val exercise_text:
  Exercise.Meta.t -> Exercise.t -> string

val string_of_exercise_kind: Exercise.Meta.kind -> string

val get_assignments:
  Token.Set.t -> Exercise.Status.t SMap.t ->
  ((float * float) * Token.Set.t * bool * SSet.t) list

(** Returns a CSS color from a grade
    (red for 0, green for 100, grey for None) *)
val grade_color: int option -> string

val string_of_date: ?time:bool -> float -> string

val date: ?time:bool -> float -> [> Html_types.time ] Tyxml_js.Html5.elt

val tag_span: string -> [> Html_types.span ] Tyxml_js.Html5.elt

(** A protected call to Server_caller.request *)
val retrieve: ?ignore:'a -> 'a Learnocaml_api.request -> 'a Lwt.t

val get_worker_code: string -> (unit -> string Lwt.t)

val set_string_translations_exercises : unit -> unit

val local_save : 'a Ace.editor -> string -> unit

val toplevel_launch :
  ?display_welcome:bool ->
  ?after_init:(Learnocaml_toplevel.t -> unit Lwt.t) ->
<<<<<<< HEAD
  timeout_prompt:(Learnocaml_toplevel.t -> unit Lwt.t) ->
  flood_prompt: (Learnocaml_toplevel.t -> string -> (unit -> int) -> bool Lwt.t) ->
  container:[`Div] Tyxml_js.Html5.elt ->
  unit ->
  Learnocaml_toplevel.t Lwt.t

val mouseover_toggle_signal : 'a Tyxml_js.Html5.elt -> 'b -> ('b option -> 'c) -> unit

val ace_display :
  [< Html_types.div ] Tyxml_js.To_dom.elt -> (string -> unit) * (unit -> unit)
=======
  ?on_disable:(unit -> unit) ->
  ?on_enable:(unit -> unit) ->
  [ `Div ] Tyxml_js.Html5.elt ->
  (string ->
   Learnocaml_toplevel_history.snapshot
     Learnocaml_local_storage.storage_key) ->
  (unit -> unit) ->
  button_group -> string -> Learnocaml_toplevel.t Lwt.t

val init_toplevel_pane :
  Learnocaml_toplevel.t Lwt.t ->
  Learnocaml_toplevel.t ->
  button_group ->
  (icon:string ->
   string -> (unit -> unit Lwt.t) ->
   unit) ->
  unit

val run_async_with_log : (unit -> 'a Lwt.t) -> unit

val mk_tab_handlers : string -> string list -> (unit -> unit) * (string -> unit)

module type Editor_info = sig
  val ace : Ocaml_mode.editor Ace.editor
  val buttons_container : 'a Tyxml_js.Html5.elt
end

module Editor_button (E : Editor_info) : sig
  val cleanup : string -> unit
  val download : string -> unit
  val eval : Learnocaml_toplevel.t -> (string -> 'a) -> unit
  val sync : Token.t Lwt.t -> Learnocaml_data.SMap.key -> unit
end

val setup_editor : string -> Ocaml_mode.editor * Ocaml_mode.editor Ace.editor

val typecheck :
  Learnocaml_toplevel.t ->
  'a Ace.editor -> Ocaml_mode.editor -> bool -> unit Lwt.t

val set_nickname_div : unit -> unit

val setup_prelude_pane : 'a Ace.editor -> string -> unit
>>>>>>> 18f0ddcb
<|MERGE_RESOLUTION|>--- conflicted
+++ resolved
@@ -172,18 +172,6 @@
 val toplevel_launch :
   ?display_welcome:bool ->
   ?after_init:(Learnocaml_toplevel.t -> unit Lwt.t) ->
-<<<<<<< HEAD
-  timeout_prompt:(Learnocaml_toplevel.t -> unit Lwt.t) ->
-  flood_prompt: (Learnocaml_toplevel.t -> string -> (unit -> int) -> bool Lwt.t) ->
-  container:[`Div] Tyxml_js.Html5.elt ->
-  unit ->
-  Learnocaml_toplevel.t Lwt.t
-
-val mouseover_toggle_signal : 'a Tyxml_js.Html5.elt -> 'b -> ('b option -> 'c) -> unit
-
-val ace_display :
-  [< Html_types.div ] Tyxml_js.To_dom.elt -> (string -> unit) * (unit -> unit)
-=======
   ?on_disable:(unit -> unit) ->
   ?on_enable:(unit -> unit) ->
   [ `Div ] Tyxml_js.Html5.elt ->
@@ -193,6 +181,11 @@
   (unit -> unit) ->
   button_group -> string -> Learnocaml_toplevel.t Lwt.t
 
+val mouseover_toggle_signal : 'a Tyxml_js.Html5.elt -> 'b -> ('b option -> 'c) -> unit
+
+val ace_display :
+  [< Html_types.div ] Tyxml_js.To_dom.elt -> (string -> unit) * (unit -> unit)
+
 val init_toplevel_pane :
   Learnocaml_toplevel.t Lwt.t ->
   Learnocaml_toplevel.t ->
@@ -226,5 +219,4 @@
 
 val set_nickname_div : unit -> unit
 
-val setup_prelude_pane : 'a Ace.editor -> string -> unit
->>>>>>> 18f0ddcb
+val setup_prelude_pane : 'a Ace.editor -> string -> unit