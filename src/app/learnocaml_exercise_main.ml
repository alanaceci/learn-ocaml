(* This file is part of Learn-OCaml.
 *
 * Copyright (C) 2019 OCaml Software Foundation.
 * Copyright (C) 2016-2018 OCamlPro.
 *
 * Learn-OCaml is distributed under the terms of the MIT license. See the
 * included LICENSE file for details. *)

open Js_utils
open Lwt.Infix
open Learnocaml_common
open Learnocaml_data

module H = Tyxml_js.Html

let init_tabs, select_tab =
  mk_tab_handlers "text"  [ "toplevel" ; "report" ; "editor"; "meta" ]

let check_if_need_refresh () =
  let local_server_id = Learnocaml_local_storage.(retrieve server_id) in
  retrieve @@ Learnocaml_api.Version ()
  >|= fun (_, server_id) ->
  if local_server_id <> server_id then
    let title = [%i "WARNING: You have an older grader version than the server"]
    and ok_label = [%i "Refresh the page"]
    and refresh () = Dom_html.window##.location##reload
    and cancel_label = [%i "I will do it myself!"]
    and message = [%i "The server has been updated, please refresh the page to make sure you are using the latest version of Learn-OCaml server (none of your work will be lost)."] in
    let contents = [ H.p [H.pcdata (String.trim message) ] ] in
  confirm ~title ~ok_label ~cancel_label contents refresh

let get_grade =
  let get_worker = get_worker_code "learnocaml-grader-worker.js" in
  fun ?callback ?timeout exercise ->
    get_worker () >>= fun worker_js_file ->
    Grading_jsoo.get_grade ~worker_js_file ?callback ?timeout exercise


let display_report exo report =
  let score, _failed = Report.result report in
  let report_button = find_component "learnocaml-exo-button-report" in
  Manip.removeClass report_button "success" ;
  Manip.removeClass report_button "failure" ;
  Manip.removeClass report_button "partial" ;
  let grade =
    let max = Learnocaml_exercise.(access File.max_score exo) in
    if max = 0 then 999 else score * 100 / max
  in
  if grade >= 100 then begin
    Manip.addClass report_button "success" ;
    Manip.replaceChildren report_button
      Tyxml_js.Html5.[ pcdata [%i"Report"] ]
  end else if grade = 0 then begin
    Manip.addClass report_button "failure" ;
    Manip.replaceChildren report_button
      Tyxml_js.Html5.[ pcdata [%i"Report"] ]
  end else begin
    Manip.addClass report_button "partial" ;
    let pct = Format.asprintf "%2d%%" grade in
    Manip.replaceChildren report_button
      Tyxml_js.Html5.[ pcdata [%i"Report"] ;
                       span ~a: [ a_class [ "score" ] ] [ pcdata pct ]]
  end ;
  let report_container = find_component "learnocaml-exo-tab-report" in
  Manip.setInnerHtml report_container
    (Format.asprintf "%a" Report.(output_html ~bare: true) report) ;
  grade

<<<<<<< HEAD
let display_descr ex_meta =
  let open Tyxml_js.Html5 in
  let open Learnocaml_data.Exercise in
  match ex_meta.Meta.short_description with
  | None -> div ~a:[ a_class [ "descr" ] ] []
  | Some descr ->
      div ~a:[ a_class [ "descr" ] ] [
        h2 ~a:[ a_class [ "learnocaml-exo-meta-category" ] ]
          [ pcdata ex_meta.Meta.title ] ;
        p [ pcdata descr ] ;
      ]

let display_stars ex_meta =
  let open Tyxml_js.Html5 in
  let open Learnocaml_data.Exercise in
  let stars =
    let num = 5 * int_of_float (ex_meta.Meta.stars *. 2.) in
    let num = max (min num 40) 0 in
    let alt = Format.asprintf [%if"difficulty: %d / 40"] num in
    let src = Format.asprintf "/icons/stars_%02d.svg" num in
    img ~alt ~src ()
  in
  div ~a:[ a_class [ "stars" ] ] [
    p [
      pcdata [%i "Difficulty:"];
      pcdata " "; (* lets not add whitespaces into translation strings (double
                     colon are mandatory, though, since rules are not the same
                     in english or french for example). *)
      stars
    ]
  ]

let display_kind ex_meta =
  let open Tyxml_js.Html5 in
  let open Learnocaml_data.Exercise in
  let kind_repr = string_of_exercise_kind ex_meta.Meta.kind in
  div ~a:[ a_class [ "length" ] ] [
    p [ pcdata (Format.sprintf [%if "Kind: %s"] kind_repr) ]
  ]

let exercise_link ?(cl = []) id content =
  let open Tyxml_js.Html5 in
  a ~a:[ a_href ("/exercises/"^id^"/") ;
         a_class cl ;
       ]
    content

let display_exercise_meta id meta content_id =
  let content = find_component content_id in
  let descr =
    exercise_link ~cl:[ "exercise" ] id [
      display_descr meta ;
      H.div ~a:[  ] [
        display_stars meta ;
        display_kind meta ;
      ]
    ]
  in
  Manip.replaceChildren content [ descr ];
  Lwt.return ()

let display_list ?(sep=Tyxml_js.Html5.pcdata ", ") l =
  let open Tyxml_js.Html5 in
  let rec gen acc = function
    | [] -> [ pcdata "" ]
    | a :: [] -> a :: acc
    | a :: ((_ :: _) as rem) ->
        gen (sep :: (a  :: acc)) rem
  in
  gen [] l |> List.rev

let get_skill_index token =
  let index = lazy (
    retrieve (Learnocaml_api.Exercise_index token)
    >|= fun (index, _) ->
    Exercise.Index.fold_exercises (fun (req, focus) id meta ->
        let add sk id map =
          SMap.add sk
            (SSet.add id (try SMap.find sk map with Not_found -> SSet.empty))
            map
        in
        List.fold_left (fun acc sk -> add sk id acc) req
          meta.Exercise.Meta.requirements,
        List.fold_left (fun acc sk -> add sk id acc) focus
          meta.Exercise.Meta.focus
      ) (SMap.empty, SMap.empty) index
  ) in
  fun skill ->
    Lazy.force index >|= fun (req, focus) ->
    try match skill with
      | `Requirements s -> SSet.elements (SMap.find s req)
      | `Focus s -> SSet.elements (SMap.find s focus)
    with Not_found -> []

let display_skill_meta _skill exs content_id =
  let content = find_component content_id in
  Manip.replaceChildren content
    (display_list @@
     List.map (fun ex_id ->
         exercise_link ex_id [Tyxml_js.Html5.pcdata ex_id]) exs);
  Lwt.return ()

let send_to_server ace editor set_class =
  let myscript = Dom_html.createScript Dom_html.document in
    myscript##._type := Js.string "text/javascript";
    myscript##.src := Js.string "/js/get-local-changes.js";
    Dom.appendChild Dom_html.document##.head myscript 
  
let display_link onclick content_id value =
  let open Tyxml_js.Html5 in
  let cid = Format.asprintf "%s-%s" content_id value in
  let expand_id = Format.asprintf "%s-expand" cid in
  let displayed = ref false in
  let onclick _ =
    let exp = find_component expand_id in
    if not (!displayed) then
      begin
        ignore @@ onclick cid;
        displayed := true;
        Manip.removeChildren exp;
        Manip.appendChild exp (pcdata "[-]")
      end
    else
      begin
        Manip.removeChildren (find_component cid);
        displayed := false;
        Manip.removeChildren exp;
        Manip.appendChild exp (pcdata "[+]")
      end;
    true
  in
  div [
    p ~a:[ a_class [ "learnocaml-exo-expandable-link" ];
           a_onclick onclick;
         ]
      [
        span ~a:[ a_id expand_id; a_class ["expand-sign"] ] [ pcdata "[+]" ];
        pcdata value
      ] ;
    div ~a:[a_id cid;
            a_class [ "learnocaml-exo-meta-category" ] ] [] ]

let display_skill_link index content_id s =
  let skill = match s with `Focus s | `Requirements s -> s in
  display_link (display_skill_meta s index) content_id skill

let display_exercise_link content_id meta e =
  display_link (display_exercise_meta e meta) content_id e

let display_authors authors =
  let open Tyxml_js.Html5 in
  let author (name, mail) =
    span [ pcdata name;
           pcdata " <";
           a ~a:[ a_href ("mailto:" ^ mail) ]
             [ pcdata mail ];
           pcdata ">"
         ] in
  display_list @@ List.map author authors

let display_meta token ex_meta id =
  let open Learnocaml_data.Exercise in
  let open Tyxml_js.Html5 in
  let ident =
    Format.asprintf "%s %s" [%i "Identifier:" ] id in
  let opt l f = match l with [] -> None | l -> Some (f l) in
  let authors =
    opt ex_meta.Meta.author @@ fun author ->
    let title = match author with [_] -> [%i"Author"] | _ -> [%i"Authors"] in
    span [ pcdata title; pcdata " " ] ::
    display_authors author
  in
  retrieve (Learnocaml_api.Exercise_index token)
  >|= fun (index, _) ->
  let req_map, focus_map =
    Exercise.Index.fold_exercises (fun (req, focus) id meta ->
        let add sk id map =
          SMap.add sk
            (SSet.add id (try SMap.find sk map with Not_found -> SSet.empty))
            map
        in
        List.fold_left (fun acc sk -> add sk id acc) req
          meta.Exercise.Meta.requirements,
        List.fold_left (fun acc sk -> add sk id acc) focus
          meta.Exercise.Meta.focus
      ) (SMap.empty, SMap.empty) index
  in
  let focus =
    opt ex_meta.Meta.focus @@ fun focus ->
    [%i "Skills trained:"],
    display_list ~sep:(pcdata "") @@
    List.map (fun s ->
        display_skill_link
          (try SSet.elements (SMap.find s focus_map) with Not_found -> [])
          "learnocaml-exo-focus-meta" (`Focus s))
      focus in
  let requirements =
    opt ex_meta.Meta.requirements @@ fun requirements ->
    [%i "Skills required:"],
      display_list ~sep:(pcdata "") @@
      List.map (fun s ->
          display_skill_link
            (try SSet.elements (SMap.find s req_map) with Not_found -> [])
            "learnocaml-exo-requirements-meta" (`Requirements s))
        requirements in
  let backward =
    let l =
      List.fold_left (fun acc id ->
          match Exercise.Index.find_opt index id with
          | Some meta ->
              display_exercise_link "learnocaml-exo-backward-meta" meta id
              :: acc
          | None -> acc)
        []
        (List.rev ex_meta.Meta.backward)
    in
    opt l @@ fun l ->
    [%i"Previous exercises:"], display_list ~sep:(pcdata "") l
  in
  let forward =
    let l =
      List.fold_left (fun acc id ->
          match Exercise.Index.find_opt index id with
          | Some meta ->
              display_exercise_link "learnocaml-exo-backward-meta" meta id
              :: acc
          | None -> acc)
        []
        (List.rev ex_meta.Meta.forward)
    in
    opt l @@ fun l ->
    [%i"Next exercises:"], display_list ~sep:(pcdata "") l
  in
  let tab = find_component "learnocaml-exo-tab-meta" in
  Manip.replaceChildren tab @@
  Tyxml_js.Html5.([
    h1 ~a:[ a_class [ "learnocaml-exo-meta-title" ] ]
      [ pcdata [%i "Metadata" ] ] ;

    div ~a:[ a_id "learnocaml-exo-content-meta" ]
      (display_descr ex_meta ::
       display_stars ex_meta ::
       display_kind ex_meta ::
       p [ pcdata ident ] ::
       (match authors with Some a -> p a | None -> div []) ::
       List.map (function
           | Some (title, values) ->
               div
                 (h2 ~a:[ a_class [ "learnocaml-exo-meta-category-title" ] ]
                    [ pcdata title ] ::
                  values)
           | None -> div [])
         [ focus ; requirements ; backward ; forward ])
  ])
=======
module Exercise_link =
  struct
    let exercise_link ?(cl = []) id content =
      let open Tyxml_js.Html5 in
      a ~a:[ a_href ("/exercises/"^id^"/") ;
             a_class cl ;
        ]
        content
  end
  
module Display = Display_exercise(Exercise_link)    
open Display  
>>>>>>> daac3405

let is_readonly = ref false

let make_readonly () =
  is_readonly := true;
  alert ~title:[%i"TIME'S UP"]
    [%i"The deadline for this exercise has expired. Any changes you make \
        from now on will remain local only."]

let () =
  run_async_with_log @@ fun () ->
  set_string_translations_exercises ();
  Learnocaml_local_storage.init ();
  retrieve (Learnocaml_api.Version ())
  >|= fun (_,server_id) ->
    Learnocaml_local_storage.(store server_id) server_id;
  let token = get_token ()
    
  in
  (* ---- launch everything --------------------------------------------- *)
  let toplevel_buttons_group = button_group () in
  disable_button_group toplevel_buttons_group (* enabled after init *) ;
  let toplevel_toolbar = find_component "learnocaml-exo-toplevel-toolbar" in
  let editor_toolbar = find_component "learnocaml-exo-editor-toolbar" in
  let toplevel_button =
    button ~container: toplevel_toolbar ~theme: "dark" ~group:toplevel_buttons_group ?state:None in
  let id = match Url.Current.path with
    | "" :: "exercises" :: p | "exercises" :: p ->
        String.concat "/" (List.map Url.urldecode (List.filter ((<>) "") p))
    | _ -> arg "id"
  in
  Dom_html.document##.title :=
    Js.string (id ^ " - " ^ "Learn OCaml" ^" v."^ Learnocaml_api.version);
  let exercise_fetch =
    token >>= fun token ->
    retrieve (Learnocaml_api.Exercise (token, id))
  in
  let after_init top =
    exercise_fetch >>= fun (_meta, exo, _deadline) ->
    begin match Learnocaml_exercise.(decipher File.prelude exo) with
      | "" -> Lwt.return true
      | prelude ->
          Learnocaml_toplevel.load ~print_outcome:true top
            ~message: [%i"loading the prelude..."]
            prelude
    end >>= fun r1 ->
    Learnocaml_toplevel.load ~print_outcome:false top
      (Learnocaml_exercise.(decipher File.prepare exo)) >>= fun r2 ->
    if not r1 || not r2 then failwith [%i"error in prelude"] ;
    Learnocaml_toplevel.set_checking_environment top >>= fun () ->
    Lwt.return () in
  let toplevel_launch =
    toplevel_launch ~after_init (find_component "learnocaml-exo-toplevel-pane")
      Learnocaml_local_storage.exercise_toplevel_history
      (fun () -> select_tab "toplevel") toplevel_buttons_group id
  in
  init_tabs () ;
  set_nickname_div ();
  toplevel_launch >>= fun top ->
  exercise_fetch >>= fun (ex_meta, exo, deadline) ->
  (match deadline with
   | None -> ()
   | Some 0. -> make_readonly ()
   | Some t ->
       match Manip.by_id "learnocaml-countdown" with
       | Some elt -> countdown elt t ~ontimeout:make_readonly
       | None -> ());
  let solution =
    match Learnocaml_local_storage.(retrieve (exercise_state id)) with
    | { Answer.report = Some report ; solution ; _ } ->
        let _ : int = display_report exo report in
        solution
    | { Answer.report = None ; solution ; _ } ->
        solution
    | exception Not_found -> Learnocaml_exercise.(access File.template exo) in
  (* ---- details pane -------------------------------------------------- *)
  let load_meta () =
    Lwt.async (fun () ->
        token >>= fun token ->
        display_meta token ex_meta id)
  in
  if arg "tab" = "meta" then load_meta () else
    Manip.Ev.onclick (find_component "learnocaml-exo-button-meta") (fun _ ->
        load_meta ();
        select_tab "meta";
        true);
  (* ---- toplevel pane ------------------------------------------------- *)
  init_toplevel_pane toplevel_launch top toplevel_buttons_group toplevel_button ;
  (* ---- text pane ----------------------------------------------------- *)
  let text_container = find_component "learnocaml-exo-tab-text" in
  let text_iframe = Dom_html.createIframe Dom_html.document in
  Manip.replaceChildren text_container
    Tyxml_js.Html5.[ h1 [ pcdata ex_meta.Exercise.Meta.title ] ;
                     Tyxml_js.Of_dom.of_iFrame text_iframe ] ;
  (* ---- editor pane --------------------------------------------------- *)
  let editor, ace = setup_editor solution in
  let module EB = Editor_button (struct let ace = ace let buttons_container = editor_toolbar end) in
  EB.cleanup (Learnocaml_exercise.(access File.template exo));
  EB.sync token id;
  EB.download id;
  EB.eval top select_tab;
  let typecheck = typecheck top ace editor in
(*------------- prelude -----------------*)
  setup_prelude_pane ace Learnocaml_exercise.(decipher File.prelude exo);
  Js.Opt.case
    (text_iframe##.contentDocument)
    (fun () -> failwith "cannot edit iframe document")
    (fun d ->
       d##open_;
       d##write (Js.string (exercise_text ex_meta exo));
       d##close) ;
  (* ---- main toolbar -------------------------------------------------- *)
  let exo_toolbar = find_component "learnocaml-exo-toolbar" in
  let toolbar_button = button ~container: exo_toolbar ~theme: "light" in
  begin toolbar_button
      ~icon: "list" [%i"Exercises"] @@ fun () ->
    Dom_html.window##.location##assign
      (Js.string "/index.html#activity=exercises") ;
    Lwt.return ()
  end ;
  let messages = Tyxml_js.Html5.ul [] in
  let callback text =
    Manip.appendChild messages Tyxml_js.Html5.(li [ pcdata text ]) in
  let worker =
    ref (get_grade ~callback exo)
  in
  begin toolbar_button
      ~icon: "typecheck" [%i"Compile"] @@ fun () ->
    send_to_server top ace editor ;
    typecheck true
  end;
  begin toolbar_button
      ~icon: "reload" [%i"Grade!"] @@ fun () ->
    check_if_need_refresh ()
    >>= fun () ->
    let aborted, abort_message =
      let t, u = Lwt.task () in
      let btn = Tyxml_js.Html5.(button [ pcdata [%i"abort"] ]) in
      Manip.Ev.onclick btn (fun _ -> Lwt.wakeup u () ; true) ;
      let div =
        Tyxml_js.Html5.(div ~a: [ a_class [ "dialog" ] ]
                          [ pcdata [%i"Grading is taking a lot of time, "] ;
                            btn ;
                            pcdata " ?" ]) in
      Manip.SetCss.opacity div (Some "0") ;
      t, div in
    Manip.replaceChildren messages
      Tyxml_js.Html5.[ li [ pcdata [%i"Launching the grader"] ] ] ;
    let submit_report = not !is_readonly in (* Don't count the grading time *)
    show_loading ~id:"learnocaml-exo-loading" [ messages ; abort_message ]
    @@ fun () ->
    Lwt_js.sleep 1. >>= fun () ->
    let solution = Ace.get_contents ace in
    Learnocaml_toplevel.check top solution >>= fun res ->
    match res with
    | Toploop_results.Ok ((), _) ->
        let grading =
          Lwt.finalize
            (fun () ->
               !worker >>= fun w ->
               w solution >>= fun (report, _, _, _) ->
               Lwt.return report)
            (fun () ->
               worker := get_grade ~callback exo;
               Lwt.return_unit)
        in
        let abortion =
          Lwt_js.sleep 5. >>= fun () ->
          Manip.SetCss.opacity abort_message (Some "1") ;
          aborted >>= fun () ->
          Lwt.return Learnocaml_report.[ Message ([ Text [%i"Grading aborted by user."] ], Failure) ] in
        Lwt.pick [ grading ; abortion ] >>= fun report ->
        let grade = display_report exo report in
        let editor, answer =
          if submit_report then
            None,
            Some { Answer.grade = Some grade ;
                   solution ;
                   report = Some report ;
                   mtime = max_float } (* To ensure server time will be used *)
          else
            Some solution, None
        in
        token >>= fun token ->
        sync_exercise token id ?answer ?editor >>= fun _save ->
        select_tab "report" ;
        Lwt_js.yield () >>= fun () ->
        Ace.focus ace ;
        Lwt.return ()
    | Toploop_results.Error _ ->
        let msg =
          Learnocaml_report.[ Text [%i"Error in your code."] ; Break ;
                   Text [%i"Cannot start the grader if your code does not typecheck."] ] in
        let report = Learnocaml_report.[ Message (msg, Failure) ] in
        let grade = display_report exo report in
        Learnocaml_local_storage.(store (exercise_state id))
          { Answer.grade = Some grade ; solution ; report = Some report ;
            mtime = gettimeofday () } ;
        select_tab "report" ;
        Lwt_js.yield () >>= fun () ->
        Ace.focus ace ;
        send_to_server top ace editor;
        typecheck true
  end ;
  Window.onunload (fun _ev -> local_save ace id; true);
  (* ---- return -------------------------------------------------------- *)
  toplevel_launch >>= fun _ ->
  typecheck false >>= fun () ->
  hide_loading ~id:"learnocaml-exo-loading" () ;
  Lwt.return ()
;;<|MERGE_RESOLUTION|>--- conflicted
+++ resolved
@@ -66,7 +66,6 @@
     (Format.asprintf "%a" Report.(output_html ~bare: true) report) ;
   grade
 
-<<<<<<< HEAD
 let display_descr ex_meta =
   let open Tyxml_js.Html5 in
   let open Learnocaml_data.Exercise in
@@ -321,20 +320,6 @@
            | None -> div [])
          [ focus ; requirements ; backward ; forward ])
   ])
-=======
-module Exercise_link =
-  struct
-    let exercise_link ?(cl = []) id content =
-      let open Tyxml_js.Html5 in
-      a ~a:[ a_href ("/exercises/"^id^"/") ;
-             a_class cl ;
-        ]
-        content
-  end
-  
-module Display = Display_exercise(Exercise_link)    
-open Display  
->>>>>>> daac3405
 
 let is_readonly = ref false
 
@@ -351,8 +336,21 @@
   retrieve (Learnocaml_api.Version ())
   >|= fun (_,server_id) ->
     Learnocaml_local_storage.(store server_id) server_id;
-  let token = get_token ()
-    
+  let token =
+    try
+      Learnocaml_local_storage.(retrieve sync_token) |>
+      Lwt.return
+    with Not_found ->
+      retrieve (Learnocaml_api.Nonce ())
+      >>= fun nonce ->
+      ask_string ~title:"Secret"
+        [H.pcdata [%i"Enter the secret"]]
+      >>= fun secret ->
+      retrieve
+        (Learnocaml_api.Create_token (Sha.sha512 (nonce ^ Sha.sha512 secret), None, None))
+      >|= fun token ->
+      Learnocaml_local_storage.(store sync_token) token;
+      token
   in
   (* ---- launch everything --------------------------------------------- *)
   let toplevel_buttons_group = button_group () in
@@ -424,11 +422,11 @@
   (* ---- toplevel pane ------------------------------------------------- *)
   init_toplevel_pane toplevel_launch top toplevel_buttons_group toplevel_button ;
   (* ---- text pane ----------------------------------------------------- *)
-  let text_container = find_component "learnocaml-exo-tab-text" in
-  let text_iframe = Dom_html.createIframe Dom_html.document in
-  Manip.replaceChildren text_container
-    Tyxml_js.Html5.[ h1 [ pcdata ex_meta.Exercise.Meta.title ] ;
-                     Tyxml_js.Of_dom.of_iFrame text_iframe ] ;
+    let text_container = find_component "learnocaml-exo-tab-text" in
+    let text_iframe = Dom_html.createIframe Dom_html.document in
+    Manip.replaceChildren text_container
+      Tyxml_js.Html5.[ h1 [ pcdata ex_meta.Exercise.Meta.title ] ;
+                       Tyxml_js.Of_dom.of_iFrame text_iframe ] ;
   (* ---- editor pane --------------------------------------------------- *)
   let editor, ace = setup_editor solution in
   let module EB = Editor_button (struct let ace = ace let buttons_container = editor_toolbar end) in
