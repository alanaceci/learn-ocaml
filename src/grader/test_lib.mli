--- conflicted
+++ resolved
@@ -138,26 +138,14 @@
        report is {e The text1 text2 is not allowed} where [text1] is
        the result of [pr] applies to [t] and [text2] is value of
        [k]. Otherwise, an empty report is returned. *)
-<<<<<<< HEAD
-    val restrict : string -> ('a -> string) -> 'a list -> ('a -> Learnocaml_report.report)
+    val restrict : string -> ('a -> string) -> 'a list -> ('a -> Learnocaml_report.t)
                                        
     (** [require k pr _ t] returns a {{!Learnocaml_report.Success
        5}Success 5} report the first time this functon is called. The
        message of the report is {e Found text1 text2} where
        [text1] is value of [k] and [text2] is the result of [pr]
        applies to [t]. Otherwise, an empty report is returned. *)
-    val require : string -> ('a -> string) -> 'a -> ('a -> Learnocaml_report.report)
-=======
-    val restrict : string -> ('a -> string) -> 'a list -> ('a -> Learnocaml_report.t)
-                                      
-    (** [require k pr treq t] returns a {!Learnocaml_report.Success 5}
-       report the first time the function is applied with [t] and [t]
-       is equal to [treq] (comparison with Pervasives.compare). The
-       report message is then {e Found text1 text2} where [text1] is
-       value of [k] and [text2] is the result of [pr] applies to
-       [t]. Otherwise, an empty report is returned. *)
     val require : string -> ('a -> string) -> 'a -> ('a -> Learnocaml_report.t)
->>>>>>> a4b470d6
 
     (** {3 For expressions } *)
                       
@@ -179,23 +167,13 @@
        returned.  *)
     val restrict_expr : string -> Parsetree.expression list -> (Parsetree.expression -> Learnocaml_report.t)
                                                                
-<<<<<<< HEAD
     (** [require_expr name _ t] returns a {{!Learnocaml_report.Success
        5}Success 5} report the first time this functon is called. The
        message of the success report is {e Found text1 text2} where
        [text1] is value of [name] and [text2] is the result of [pr]
        applies to [t]. Otherwise, an empty report is returned. *)
-    val require_expr : string -> Parsetree.expression -> (Parsetree.expression -> Learnocaml_report.report)
-=======
-    (** [require_expr name expr t] returns a
-       {!Learnocaml_report.Success 5} report the first time the
-       function is applied with [t] and [t] is equal to [expr]
-       (comparison with Pervasives.compare). The report message is
-       then {e Found text1 text2} where [text1] is value of [name] and
-       [text2] is [expr]. Otherwise, an empty report is returned.  *)
     val require_expr : string -> Parsetree.expression -> (Parsetree.expression -> Learnocaml_report.t)
->>>>>>> a4b470d6
-         
+                                                         
     (** {3 For syntax } *)
     (** These functions are very restricted function to either forbid
        any use of a particular syntax or require to have at least one
