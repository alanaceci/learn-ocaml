--- conflicted
+++ resolved
@@ -26,8 +26,6 @@
 ENV OPAMVERBOSE 1
 RUN opam install . --destdir /home/opam/install-prefix --locked
 
-
-<<<<<<< HEAD
 FROM alpine:3.7 as client
 
 ARG BUILD_DATE
@@ -57,26 +55,3 @@
 COPY --from=compilation /home/opam/install-prefix/bin/learn-ocaml-client /usr/bin
 
 ENTRYPOINT ["dumb-init","learn-ocaml-client"]
-
-=======
->>>>>>> daac3405
-FROM alpine:3.7 as program
-
-RUN apk update \
-  && apk add ncurses-libs libev dumb-init git \
-  && addgroup learn-ocaml \
-  && adduser learn-ocaml -DG learn-ocaml
-
-VOLUME ["/repository"]
-RUN mkdir -p /sync && chown learn-ocaml:learn-ocaml /sync
-VOLUME ["/sync"]
-EXPOSE 8080
-EXPOSE 8443
-
-USER learn-ocaml
-WORKDIR /home/learn-ocaml
-
-COPY --from=compilation /home/opam/install-prefix /usr
-
-CMD ["build", "serve"]
-ENTRYPOINT ["dumb-init","learn-ocaml","--sync-dir=/sync","--repo=/repository"]