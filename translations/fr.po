# LEARN-OCAML FRENCH TRANSLATION
# Copyright (C) 2018 OCamlPro
# Louis Gesbert <louis.gesbert@ocamlpro.com>, 2018.
#
msgid ""
msgstr ""
"Project-Id-Version: learn-ocaml ~dev\n"
"PO-Revision-Date: 2018-11-08 18:51+0100\n"
"Last-Translator: Louis Gesbert <Louis.gesbert@ocamlpro.com>\n"
"Language-Team: OCamlPro\n"
"Language: french\n"
"MIME-Version: 1.0\n"
"Content-Type: text/plain; charset=utf-8\n"
"Content-Transfer-Encoding: 8bit\n"

#: src/app/learnocaml_exercise_main.ml:88,33--41
#: src/app/learnocaml_exercise_main.ml:92,33--41
#: src/app/learnocaml_exercise_main.ml:97,33--41
#: src/app/learnocaml_exercise_main.ml:359,39--47
#: src/app/learnocaml_student_view.ml:402,31--39
#: src/app/learnocaml_student_view.ml:415,33--41
#: src/app/learnocaml_student_view.ml:419,33--41
#: src/app/learnocaml_student_view.ml:424,33--41
#: src/app/learnocaml_student_view.ml:495,39--47
msgid "Report"
msgstr "Rapport"

#: src/app/learnocaml_exercise_main.ml:123,34--55
#: src/app/learnocaml_common.ml:529,34--55
msgid "difficulty: %d / 40"
msgstr "difficulté: %d / 40"

#: src/app/learnocaml_exercise_main.ml:129,17--30
msgid "Difficulty:"
msgstr "Difficulté:"

#: src/app/learnocaml_exercise_main.ml:142,36--46
msgid "Kind: %s"
msgstr "Type: %s"

#: src/app/learnocaml_exercise_main.ml:263,32--45
msgid "Identifier:"
msgstr "Identifiant de l'exercice :"

#: src/app/learnocaml_exercise_main.ml:267,44--52
msgid "Author"
msgstr "Auteur"

#: src/app/learnocaml_exercise_main.ml:267,64--73
msgid "Authors"
msgstr "Auteurs"

#: src/app/learnocaml_exercise_main.ml:288,8--25
msgid "Skills trained:"
msgstr "Compétences pratiquées :"

#: src/app/learnocaml_exercise_main.ml:297,8--26
msgid "Skills required:"
msgstr "Compétences requises :"

#: src/app/learnocaml_exercise_main.ml:316,7--28
msgid "Previous exercises:"
msgstr "Exercices précédents :"

#: src/app/learnocaml_exercise_main.ml:330,7--24
msgid "Next exercises:"
msgstr "Exercices suivants :"

#: src/app/learnocaml_exercise_main.ml:336,19--29
msgid "Metadata"
msgstr "Métadonnées"

#: src/app/learnocaml_exercise_main.ml:356,24--51
msgid "Preparing the environment"
msgstr "Préparation de l'environnement"

#: src/app/learnocaml_exercise_main.ml:357,39--47
#: src/app/learnocaml_exercise_main.ml:362,37--45
msgid "Editor"
msgstr "Éditeur"

#: src/app/learnocaml_exercise_main.ml:358,41--51
#: src/app/learnocaml_index_main.ml:771,30--40
msgid "Toplevel"
msgstr "Toplevel"

#: src/app/learnocaml_exercise_main.ml:360,37--47
msgid "Exercise"
msgstr "Exercice"

msgid "Playground"
msgstr "Bac-à-sable"

msgid "Loading playground"
msgstr "Chargement du bac-à-sable"

#: src/app/learnocaml_exercise_main.ml:361,37--46
msgid "Details"
msgstr "Détails"

#: src/app/learnocaml_exercise_main.ml:363,27--70
msgid "Click the Grade button to get your report"
msgstr "Cliquez sur le bouton Noter pour obtenir votre rapport"

#: src/app/learnocaml_exercise_main.ml:374,18--29
msgid "TIME'S UP"
msgstr "TEMPS ÉCOULÉ"

#: src/app/learnocaml_exercise_main.ml:375,7--119
msgid ""
"The deadline for this exercise has expired. Any changes you make from now on "
"will remain local only."
msgstr ""
"La date limite de rendu de cet exercice est passée. Vos changements ne "
"seront plus sauvegardés sur le serveur."

#: src/app/learnocaml_exercise_main.ml:443,25--49
msgid "loading the prelude..."
msgstr "Chargement du prélude..."

#: src/app/learnocaml_exercise_main.ml:448,41--59
msgid "error in prelude"
msgstr "erreur dans le prélude"

#: src/app/learnocaml_exercise_main.ml:511,26--33
#: src/app/learnocaml_index_main.ml:510,57--64
#: src/app/learnocaml_index_main.ml:573,57--64
msgid "Clear"
msgstr "Effacer"

#: src/app/learnocaml_exercise_main.ml:516,25--32
#: src/app/learnocaml_exercise_main.ml:579,26--33
#: src/app/learnocaml_index_main.ml:517,24--31
#: src/app/learnocaml_index_main.ml:578,24--31
msgid "Reset"
msgstr "Réinitialiser"

#: src/app/learnocaml_exercise_main.ml:522,22--35
#: src/app/learnocaml_index_main.ml:523,53--66
#: src/app/learnocaml_index_main.ml:582,53--66
msgid "Eval phrase"
msgstr "Évaluer la phrase"

#: src/app/learnocaml_exercise_main.ml:541,39--54
msgid "OCaml prelude"
msgstr "Prélude OCaml"

#: src/app/learnocaml_exercise_main.ml:548,62--68
msgid "Hide"
msgstr "Cacher"

#: src/app/learnocaml_exercise_main.ml:552,62--68
msgid "Show"
msgstr "Montrer"

#: src/app/learnocaml_exercise_main.ml:580,22--42
msgid "START FROM SCRATCH"
msgstr "TOUT RECOMMENCER"

#: src/app/learnocaml_exercise_main.ml:581,19--68
msgid "This will discard all your edits. Are you sure?"
msgstr "Toutes vos modifications seront perdues. Vous êtes sûr·e ?"

#: src/app/learnocaml_exercise_main.ml:587,23--29
msgid "Sync"
msgstr "Sync"

#: src/app/learnocaml_exercise_main.ml:592,27--37
msgid "Download"
msgstr "Télécharger"

#: src/app/learnocaml_exercise_main.ml:600,22--33
msgid "Eval code"
msgstr "Évaluer le code"

#: src/app/learnocaml_exercise_main.ml:631,23--34
#: src/app/learnocaml_index_main.ml:768,48--59
#: src/app/learnocaml_teacher_tab.ml:325,21--32
#: src/app/learnocaml_student_view.ml:494,37--48
msgid "Exercises"
msgstr "Exercices"

#: src/app/learnocaml_exercise_main.ml:643,28--37
msgid "Compile"
msgstr "Compiler"

#: src/app/learnocaml_exercise_main.ml:647,25--33
msgid "Grade!"
msgstr "Noter!"

#: src/app/learnocaml_exercise_main.ml:650,51--58
msgid "abort"
msgstr "abandonner"

#: src/app/learnocaml_exercise_main.ml:654,38--73
msgid "Grading is taking a lot of time, "
msgstr "La notation prend longtemps, "

#: src/app/learnocaml_exercise_main.ml:660,38--60
msgid "Launching the grader"
msgstr "Lancement de la notation"

#: src/app/learnocaml_exercise_main.ml:683,60--86
msgid "Grading aborted by user."
msgstr "Notation annulée par l'utilisateur."

#: src/app/learnocaml_exercise_main.ml:704,38--59
msgid "Error in your code."
msgstr "Erreur dans le code."

#: src/app/learnocaml_exercise_main.ml:705,27--85
msgid "Cannot start the grader if your code does not typecheck."
msgstr "La notation ne peut être lancée si le code ne type pas."

<<<<<<< HEAD
#: src/grader/learnocaml_report.ml
msgid "(minimum mark)"
msgstr "(note minimale)"
=======
#: src/app/learnocaml_exercise_main.ml:check_if_need_refresh
msgid "WARNING: You have an older grader version than the server"
msgstr "ATTENTION: La version locale du grader est plus ancienne que celle du serveur"

#: src/app/learnocaml_exercise_main.ml:check_if_need_refresh
msgid "Refresh the page"
msgstr "Actualiser la page"

#: src/app/learnocaml_exercise_main.ml:check_if_need_refresh
msgid "I will do it myself!"
msgstr "Je sais le faire moi-même!"

#: src/app/learnocaml_exercise_main.ml:check_if_need_refresh
msgid "The server has been updated, please refresh the page to make sure you are using the latest version of Learn-OCaml server (none of your work will be lost)."
msgstr "Le serveur a été mis à jour, veuillez actualiser la page pour être sûr d'utiliser la dernière version du serveur Learn-OCaml (votre travail ne sera pas perdu)."
>>>>>>> db6cda8a

#: src/grader/learnocaml_report.ml:220,44--63
msgid "Completed, %d pts"
msgstr "Terminé, %d pts"

#: src/grader/learnocaml_report.ml:225,26--34
msgid "Failed"
msgstr "Échoué"

#: src/grader/learnocaml_report.ml:230,44--64
msgid "Incomplete, %d pts"
msgstr "Incomplet, %d pts"

#: src/grader/learnocaml_report.ml:254,26--43
msgid "Exercise failed"
msgstr "Exercice échoué"

#: src/grader/learnocaml_report.ml:256,31--37
msgid "0 pt"
msgstr "0 pt"

#: src/grader/learnocaml_report.ml:258,26--45
msgid "Exercise complete"
msgstr "Exercice terminé"

#: src/grader/learnocaml_report.ml:260,49--57
#: src/grader/learnocaml_report.ml:264,49--57
msgid "%d pts"
msgstr "%d pts"

#: src/grader/learnocaml_report.ml:262,26--47
msgid "Exercise incomplete"
msgstr "Exercice incomplet"

#: src/grader/learnocaml_report.ml:529,56--78
msgid "@[<v 2>Failure: %a@]"
msgstr "@[<v 2>Échec: %a@]"

#: src/grader/learnocaml_report.ml:530,56--78
msgid "@[<v 2>Warning: %a@]"
msgstr "@[<v 2>Avertissement: %a@]"

#: src/grader/learnocaml_report.ml:532,58--82
msgid "@[<v 2>Important: %a@]"
msgstr "@[<v 2>Important: %a@]"

#: src/grader/learnocaml_report.ml:533,58--83
msgid "@[<v 2>Success %d: %a@]"
msgstr "@[<v 2>Réussite %d: %a@]"

#: src/grader/learnocaml_report.ml
msgid "@[<v 2>Penalty %d: %a@]"
msgstr "@[<v 2>Pénalité %d: %a@]"

#: src/app/learnocaml_common.ml:76,21--37
msgid "INTERNAL ERROR"
msgstr "ERREUR INTERNE"

#: src/app/learnocaml_common.ml:111,50--54
#: src/app/learnocaml_common.ml:145,33--37
msgid "OK"
msgstr "OK"

#: src/app/learnocaml_common.ml:142,21--28
msgid "ERROR"
msgstr "ERREUR"

#: src/app/learnocaml_common.ml:145,58--66
#: src/app/learnocaml_common.ml:411,12--20
#: src/app/learnocaml_index_main.ml:655,17--25
msgid "Cancel"
msgstr "Annuler"

#: src/app/learnocaml_common.ml:403,26--41
#: src/app/learnocaml_index_main.ml:650,32--47
msgid "REQUEST ERROR"
msgstr "ERREUR DE REQUÊTE"

#: src/app/learnocaml_common.ml:404,25--62
#: src/app/learnocaml_index_main.ml:651,31--68
msgid "Could not retrieve data from server"
msgstr "Échec lors du téléchargement des données du serveur"

#: src/app/learnocaml_common.ml:407,12--19
#: src/app/learnocaml_common.ml:447,11--18
#: src/app/learnocaml_index_main.ml:654,17--24
msgid "Retry"
msgstr "Réessayer"

#: src/app/learnocaml_common.ml:410,25--33
#: src/app/learnocaml_common.ml:448,11--19
msgid "Ignore"
msgstr "Ignorer"

#: src/app/learnocaml_common.ml:443,26--39
msgid "SYNC FAILED"
msgstr "ECHEC DE LA SYNCHRONISATION"

#: src/app/learnocaml_common.ml:444,25--69
msgid "Could not synchronise save with the server"
msgstr "Les données n'ont pas pu être synchronisées avec le serveur"

#: src/app/learnocaml_common.ml:496,39--50
msgid "%dd %02dh"
msgstr "%dj %02dh"

#: src/app/learnocaml_common.ml:497,40--51
msgid "%02d:%02d"
msgstr "%02d:%02d"

#: src/app/learnocaml_common.ml:498,23--36
msgid "0:%02d:%02d"
msgstr "0:%02d:%02d"

#: src/app/learnocaml_common.ml:564,30--75
msgid "No description available for this exercise."
msgstr "Aucune description pour cet exercice."

#: src/app/learnocaml_common.ml:586,32--41
#: src/app/learnocaml_index_main.ml:131,57--66
msgid "project"
msgstr "projet"

#: src/app/learnocaml_common.ml:587,32--41
#: src/app/learnocaml_index_main.ml:132,57--66
msgid "problem"
msgstr "problème"

#: src/app/learnocaml_common.ml:588,33--43
#: src/app/learnocaml_index_main.ml:133,58--68
msgid "exercise"
msgstr "exercice"

#: src/toplevel/learnocaml_toplevel.ml:86,7--41
msgid "The toplevel has been cleared.\n"
msgstr "Le toplevel a été nettoyé.\n"

#: src/toplevel/learnocaml_toplevel.ml:273,36--49
msgid "%d seconds!"
msgstr "%d secondes !"

#: src/toplevel/learnocaml_toplevel.ml:276,23--33
msgid "Kill it!"
msgstr "Le terminer !"

#: src/toplevel/learnocaml_toplevel.ml:286,27--43
msgid "Infinite loop?"
msgstr "Boucle infinie ?"

#: src/toplevel/learnocaml_toplevel.ml:288,26--69
msgid "The toplevel has not been responding for "
msgstr "Le toplevel ne répond plus depuis "

#: src/toplevel/learnocaml_toplevel.ml:290,26--37
#: src/toplevel/learnocaml_toplevel.ml:294,26--37
msgid " seconds."
msgstr " secondes."

#: src/toplevel/learnocaml_toplevel.ml:292,26--49
msgid "It will be killed in "
msgstr "Il sera terminé dans "

#: src/toplevel/learnocaml_toplevel.ml:323,23--37
msgid "Show anyway!"
msgstr "Afficher quand même !"

#: src/toplevel/learnocaml_toplevel.ml:325,23--37
msgid "Hide output!"
msgstr "Masquer la sortie !"

#: src/toplevel/learnocaml_toplevel.ml:334,27--44
msgid "Flooded output!"
msgstr "La sortie déborde !"

#: src/toplevel/learnocaml_toplevel.ml:337,30--69
msgid "Your code is flooding the %s channel."
msgstr "Votre code submerge le canal %s."

#: src/toplevel/learnocaml_toplevel.ml:339,26--51
msgid "It has already printed "
msgstr "Il a déjà affiché "

#: src/toplevel/learnocaml_toplevel.ml:341,26--35
msgid " bytes."
msgstr " octets."

#: src/toplevel/learnocaml_toplevel.ml:377,44--80
msgid ""
"\n"
"Interrupted output channel %s.\n"
msgstr "\nCanal de sortie %s interrompu.\n"

#: src/toplevel/learnocaml_toplevel.ml:393,5--464
msgid ""
"Printf.printf \"Welcome to OCaml %s\\n%!\" (Sys.ocaml_version);\n"
"print_endline \" - type your OCaml phrase in the box below and press "
"[Enter]\";\n"
"print_endline \" - use [Shift-Enter] to break lines without triggering "
"execution\";\n"
"print_endline \" - use [Ctrl-\\xe2\\x86\\x91] once to reuse the previous "
"entry\";\n"
"print_endline \" - use [Ctrl-\\xe2\\x86\\x91] / [Ctrl-\\xe2\\x86\\x93] to "
"navigate through history\" ;;"
msgstr ""
"Printf.printf \"Bienvenue sur OCaml %s\\n%!\" (Sys.ocaml_version);\n"
"print_endline \" - entrez une phrase OCaml dans le champ ci-dessous et appuyez sur [Entrée]\";\n"
"print_endline \" - utilisez [Maj-entrée] pour passer à la ligne sans déclencher d'exécution\";\n"
"print_endline \" - utilisez [Ctrl-\\xe2\\x86\\x91] pour retrouver votre entrée précédente\";\n"
"print_endline \" - utilisez [Ctrl-\\xe2\\x86\\x91] / [Ctrl-\\xe2\\x86\\x93] pour naviguer dans l'historique\";;"

#: src/toplevel/learnocaml_toplevel.ml:503,11--43
msgid "The toplevel has been reset.\n"
msgstr "Le toplevel a été redémarré.\n"

#: src/grader/grader_jsoo_worker.ml:58,17--44
msgid "Error in your solution:\n"
msgstr "Erreur dans votre solution:\n"

#: src/grader/grader_jsoo_worker.ml:60,17--41
msgid "Error in the exercise "
msgstr "Erreur dans l'exercice "

#: src/grader/grader_jsoo_worker.ml:62,17--71
msgid ""
"Internal error:\n"
"The grader did not return a report."
msgstr ""
"Erreur interne:\n"
"Le moteur de notation n'a pas retourné de rapport."

#: src/grader/grader_jsoo_worker.ml:64,17--38
msgid "Unexpected error:\n"
msgstr "Erreur inattendue:\n"

#: src/app/learnocaml_index_main.ml:72,18--37
msgid "Loading exercises"
msgstr "Chargement des exercices"

#: src/app/learnocaml_index_main.ml:105,32--49
msgid "Exercise closed"
msgstr "Exercice fermé"

#: src/app/learnocaml_index_main.ml:106,47--62
msgid "Time left: %s"
msgstr "Temps restant: %s"

#: src/app/learnocaml_index_main.ml:153,31--64
msgid "No open exercises at the moment"
msgstr "Aucun exercice n'est encore ouvert"

#: src/app/learnocaml_index_main.ml:160,18--35
msgid "Loading lessons"
msgstr "Chargement des cours"

#: src/app/learnocaml_index_main.ml:193,37--61
msgid "Running OCaml examples"
msgstr "Lancement des exemples d'OCaml"

#: src/app/learnocaml_index_main.ml:258,39--45
#: src/app/learnocaml_index_main.ml:472,39--45
msgid "Prev"
msgstr "Prec."

#: src/app/learnocaml_index_main.ml:274,40--46
#: src/app/learnocaml_index_main.ml:489,40--46
msgid "Next"
msgstr "Suiv."

#: src/app/learnocaml_index_main.ml:356,18--37
msgid "Loading tutorials"
msgstr "Chargement des tutoriels"

#: src/app/learnocaml_index_main.ml:540,18--35
msgid "Launching OCaml"
msgstr "Démarrage d'OCaml"

#: src/app/learnocaml_index_main.ml:589,18--40
msgid "Loading student info"
msgstr "Chargement des informations sur les étudiants"

#: src/app/learnocaml_index_main.ml:609,22--46
msgid "Your Learn-OCaml token"
msgstr "Votre token Learn-OCaml"

#: src/app/learnocaml_index_main.ml:610,21--147
msgid ""
"Your token is displayed below. It identifies you and allows to share your "
"workspace between devices."
msgstr ""
"Votre token est affiché ci-dessous. Il vous identifie et permet de partager "
"un même espace de travail entre plusieurs machines."

#: src/app/learnocaml_index_main.ml:612,21--44
msgid "Please write it down."
msgstr "Notez-le !"

#: src/app/learnocaml_index_main.ml:646,28--45
msgid "TOKEN NOT FOUND"
msgstr "TOKEN NON TROUVÉ"

#: src/app/learnocaml_index_main.ml:647,17--60
msgid "The entered token couldn't be recognised."
msgstr "Le token entré n'a pas été reconnu."

#: src/app/learnocaml_index_main.ml:700,7--21
msgid "Connected as"
msgstr "Connecté en tant que"

#: src/app/learnocaml_index_main.ml:702,7--19
msgid "Activities"
msgstr "Activités"

#: src/app/learnocaml_index_main.ml:704,9--33
msgid "Welcome to Learn OCaml"
msgstr "Bienvenue sur Learn OCaml"

#: src/app/learnocaml_index_main.ml:705,31--49
msgid "First connection"
msgstr "Première connexion"

#: src/app/learnocaml_index_main.ml:706,38--57
msgid "Choose a nickname"
msgstr "Choisissez un identifiant"

#: src/app/learnocaml_index_main.ml:707,24--42
msgid "Create new token"
msgstr "Nouveau token"

#: src/app/learnocaml_index_main.ml:708,24--40
msgid "Returning user"
msgstr "Utilisateur existant"

#: src/app/learnocaml_index_main.ml:709,31--49
msgid "Enter your token"
msgstr "Entrez votre token"

#: src/app/learnocaml_index_main.ml:710,31--40
msgid "Connect"
msgstr "Se connecter"

#: src/app/learnocaml_index_main.ml:718,9--19
#: src/app/learnocaml_index_main.ml:720,9--19
#: src/app/learnocaml_teacher_tab.ml:554,25--35
msgid "Nickname"
msgstr "Pseudonyme"

msgid "Secret"
msgstr "Secret"

msgid "Enter the secret"
msgstr "Entrez le secret"

#: src/app/learnocaml_index_main.ml:755,41--62
msgid "Choose an activity."
msgstr "Sélectionnez une activité."

#: src/app/learnocaml_index_main.ml:764,30--41
msgid "Try OCaml"
msgstr "Try OCaml"

#: src/app/learnocaml_index_main.ml:766,29--38
msgid "Lessons"
msgstr "Cours"

#: src/app/learnocaml_index_main.ml:774,28--35
msgid "Teach"
msgstr "Enseignement"

#: src/app/learnocaml_index_main.ml:866,15--69
msgid "Be sure to write down your token before logging out:"
msgstr "Assurez-vous d'avoir noté votre token:"

#: src/app/learnocaml_index_main.ml:868,15--186
msgid ""
"WARNING: the data could not be synchronised with the server. Logging out "
"will lose your local changes, be sure you exported a backup."
msgstr ""
"ATTENTION: l'espace de travail n'a pas pu être synchronisé avec le serveur. "
"En vous déconnectant, vous perdrez tous les changements locaux, à moins "
"d'avoir exporté votre espace de travail au préalable."

#: src/app/learnocaml_index_main.ml:872,22--30
#: src/app/learnocaml_index_main.ml:872,45--53
#: src/app/learnocaml_index_main.ml:893,9--17
msgid "Logout"
msgstr "Déconnexion"

#: src/app/learnocaml_index_main.ml:885,9--21
msgid "Show token"
msgstr "Afficher le token"

#: src/app/learnocaml_index_main.ml:888,9--25
msgid "Sync workspace"
msgstr "Synchroniser"

#: src/app/learnocaml_index_main.ml:891,9--25
msgid "Export to file"
msgstr "Exporter vers un fichier"

#: src/app/learnocaml_index_main.ml:892,9--17
msgid "Import"
msgstr "Importer"

#: src/app/learnocaml_index_main.ml:898,38--44
msgid "Menu"
msgstr "Menu"

#: src/app/learnocaml_teacher_tab.ml:82,20--35
msgid "TEACHER TOKEN"
msgstr "TOKEN PROF."

#: src/app/learnocaml_teacher_tab.ml:83,26--105
msgid ""
"New teacher token created:\n"
"%s\n"
"\n"
"write it down."
msgstr ""
"Nouveau token prof. créé:\n"
"%s\n"
"\n"
"Notez-le !"

#: src/app/learnocaml_teacher_tab.ml:253,48--54
msgid "Open"
msgstr "Ouvert"

#: src/app/learnocaml_teacher_tab.ml:254,52--60
msgid "Closed"
msgstr "Fermé"

#: src/app/learnocaml_teacher_tab.ml:255,58--68
#: src/app/learnocaml_teacher_tab.ml:256,42--52
msgid "Assigned"
msgstr "Devoir"

#: src/app/learnocaml_teacher_tab.ml:316,52--64
#: src/app/learnocaml_teacher_tab.ml:336,51--63
msgid "Loading..."
msgstr "Chargement..."

#: src/app/learnocaml_teacher_tab.ml:390,20--41
msgid "any future students"
msgstr "tout nouvel étudiant"

#: src/app/learnocaml_teacher_tab.ml:538,21--31
msgid "Students"
msgstr "Étudiants"

#: src/app/learnocaml_teacher_tab.ml:548,23--32
msgid "Sort by"
msgstr "Tri par"

#: src/app/learnocaml_teacher_tab.ml:556,25--32
msgid "Token"
msgstr "Token"

#: src/app/learnocaml_teacher_tab.ml:558,25--40
msgid "Creation date"
msgstr "Date d'entrée"

#: src/app/learnocaml_teacher_tab.ml:560,25--31
msgid "Tags"
msgstr "Tags"

#: src/app/learnocaml_teacher_tab.ml:565,46--52
msgid "tags"
msgstr "tags"

#: src/app/learnocaml_teacher_tab.ml:641,16--28
msgid "1 exercise"
msgstr "1 exercice"

#: src/app/learnocaml_teacher_tab.ml:642,32--46
msgid "%d exercises"
msgstr "%d exercices"

#: src/app/learnocaml_teacher_tab.ml:645,23--34
msgid "1 student"
msgstr "1 étudiant"

#: src/app/learnocaml_teacher_tab.ml:646,39--52
msgid "%d students"
msgstr "%d étudiants"

#: src/app/learnocaml_teacher_tab.ml:647,38--52
msgid "%d+ students"
msgstr "%d+ étudiants"

#: src/app/learnocaml_teacher_tab.ml:714,48--64
msgid "New assignment"
msgstr "Nouveau devoir"

#: src/app/learnocaml_teacher_tab.ml:817,19--31
msgid "Open/Close"
msgstr "Ouvrir/Fermer"

#: src/app/learnocaml_teacher_tab.ml:823,47--64
msgid "required skills"
msgstr "comp. requises"

#: src/app/learnocaml_teacher_tab.ml:827,47--63
msgid "trained skills"
msgstr "comp. travaillées"

#: src/app/learnocaml_teacher_tab.ml:836,39--52
msgid "Assignments"
msgstr "Devoirs"

#: src/app/learnocaml_teacher_tab.ml:919,21--28
msgid "Apply"
msgstr "Appliquer"

#: src/app/learnocaml_teacher_tab.ml:920,57--66
msgid "Actions"
msgstr "Actions"

#: src/app/learnocaml_teacher_tab.ml:923,26--52
msgid "Create new teacher token"
msgstr "Créer un nouveau token enseignant"

#: src/app/learnocaml_teacher_tab.ml:925,26--56
msgid "Download student data as CSV"
msgstr "Exporter les données étudiants en CSV"

#: src/app/learnocaml_teacher_tab.ml:1097,58--75
msgid "Unsaved changes"
msgstr "Modifications non sauvegardées"

#: src/app/learnocaml_student_view.ml:220,27--57
msgid "Future assignment (starting "
msgstr "Devoir à venir (à partir du "

#: src/app/learnocaml_student_view.ml:224,27--52
msgid "Terminated assignment ("
msgstr "Devoir terminé ("

#: src/app/learnocaml_student_view.ml:228,27--53
msgid "Ongoing assignment (due "
msgstr "Devoir en cours (à rendre le "

#: src/app/learnocaml_student_view.ml:232,27--43
msgid "Open exercises"
msgstr "Exercices ouverts"

#: src/app/learnocaml_student_view.ml:325,22--37
msgid "Student stats"
msgstr "Statistiques de l'étudiant"

#: src/app/learnocaml_student_view.ml:328,16--28
msgid "completion"
msgstr "complétion"

#: src/app/learnocaml_student_view.ml:329,13--62
msgid "The average grade over all accessible exercises"
msgstr "Note moyenne sur tous les exercices accessibles"

#: src/app/learnocaml_student_view.ml:331,16--27
msgid "attempted"
msgstr "commencés"

#: src/app/learnocaml_student_view.ml:332,13--74
msgid "The amount of accessible exercises that have been attempted"
msgstr "La proportion d'exercices accessibles qui ont été commencés"

#: src/app/learnocaml_student_view.ml:334,16--25
msgid "success"
msgstr "réussite"

#: src/app/learnocaml_student_view.ml:335,13--57
msgid "The average grade over attempted exercises"
msgstr "La note moyenne sur les exercices commencés"

#: src/app/learnocaml_student_view.ml:341,28--68
msgid "success over exercises training skills"
msgstr "moyenne sur les exercices entraînant les compétences"

#: src/app/learnocaml_student_view.ml:345,19--59
msgid "Success over exercises training skill "
msgstr "Moyenne sur les exercices entraînant la compétence "

#: src/app/learnocaml_student_view.ml:355,28--69
msgid "success over exercises requiring skills"
msgstr "moyenne sur les exercices requérant les compétences"

#: src/app/learnocaml_student_view.ml:359,19--60
msgid "Success over exercises requiring skill "
msgstr "Moyenne sur les exercices requérant la compétence "

#: src/app/learnocaml_student_view.ml:476,29--70
msgid "GRADE DOESN'T MATCH: cheating suspected"
msgstr "NOTE INCOHÉRENTE: suspicion de triche"

#: src/app/learnocaml_student_view.ml:480,28--49
msgid "No report available"
msgstr "Aucun rapport"

#: src/app/learnocaml_student_view.ml:492,22--44
msgid "Loading student data"
msgstr "Chargement des informations sur les étudiants"

#: src/app/learnocaml_student_view.ml:493,38--45
msgid "Stats"
msgstr "Statistiques"

#: src/app/learnocaml_student_view.ml:496,37--46
msgid "Subject"
msgstr "Énoncé"

#: src/app/learnocaml_student_view.ml:497,39--47
msgid "Answer"
msgstr "Réponse"

#: src/app/learnocaml_student_view.ml:533,8--29
msgid "Status of student: "
msgstr "Suivi étudiant: "

#: src/grader/grading.ml:25,27--66
msgid ""
"Exercise definition error %s:\n"
"%s\n"
"%!"
msgstr ""
"Erreur dans la définition de l'exercice %s:\n"
"%s\n"
"%!"

#: src/grader/grading.ml:31,27--58
msgid ""
"Error in user code:\n"
"\n"
"%s\n"
"%!"
msgstr ""
"Erreur dans le code\n"
"\n"
"%s\n"
"%!"

#: src/grader/grading.ml:108,38--65 src/grader/grading.ml:118,38--65
#: src/grader/grading.ml:143,38--65 src/grader/grading.ml:151,38--65
msgid "while preparing the tests"
msgstr "lors de la préparation des tests"

#: src/grader/grading.ml:112,22--44
msgid "Loading the prelude."
msgstr "Chargement du prélude."

#: src/grader/grading.ml:113,38--65
msgid "while loading the prelude"
msgstr "lors du chargement du prélude"

#: src/grader/grading.ml:117,22--55
msgid "Preparing the test environment."
msgstr "Préparation de l'environnement de test."

#: src/grader/grading.ml:122,22--42
msgid "Loading your code."
msgstr "Chargement du code utilisateur."

#: src/grader/grading.ml:127,22--45
msgid "Loading the solution."
msgstr "Chargement de la solution."

#: src/grader/grading.ml:128,38--66
msgid "while loading the solution"
msgstr "lors du chargement de la solution"

#: src/grader/grading.ml:132,22--54
msgid "Preparing to launch the tests."
msgstr "Préparation du lancement des tests."

#: src/grader/grading.ml:154,22--49
msgid "Launching the test bench."
msgstr "Lancement du banc de test."

#: src/grader/grading.ml:155,38--67
msgid "while testing your solution"
msgstr "lors du test de la solution utilisateur"

#~ msgid "No description available."
#~ msgstr "Aucune description."

#~ msgid "Exercises following:"
#~ msgstr "Exercices suivants :"

#~ msgid "Project"
#~ msgstr "Projet"

#~ msgid "Problem"
#~ msgstr "Problème"

#~ msgid "Skills"
#~ msgstr "Compétences"

#~ msgid "Requirements"
#~ msgstr "Prérequis"

#~ msgid "Focus"
#~ msgstr "Focalisé"

#~ msgid "Check"
#~ msgstr "Valider"

#~ msgid "Welcome to <emph>LearnOCaml</emph> by OCamlPro."
#~ msgstr "Bienvenue sur <emph>LearnOCaml</emph> par OCamlPro."

#~ msgid "Choose your activity below."
#~ msgstr "Sélectionnez une activité:"

#~ msgid "Your storage token on OCamlPro's servers:"
#~ msgstr "Votre identifiant de stockage sur le serveur:"

#~ msgid "You can share it between devices."
#~ msgstr "Il peut être partagé entre appareils."

#~ msgid "Progression is saved locally in the browser."
#~ msgstr "Vos progrès sont sauvegardés dans le navigateur."

#~ msgid ""
#~ "Save it to a file using the <img src=\"icons/icon_download_white.svg\" "
#~ "class=\"icon\" alt=\"save\"> button above."
#~ msgstr ""
#~ "Sauvez dans un fichier local avec le bouton <img src=\"icons/"
#~ "icon_download_white.svg\" class=\"icon\" alt=\"Sauver\">."

#~ msgid ""
#~ "Restore it from a file using the <img src=\"icons/icon_upload_white.svg\" "
#~ "class=\"icon\" alt=\"restore\"> button above."
#~ msgstr ""
#~ "Restaurez depuis un fichier avec le bouton <img src=\"icons/"
#~ "icon_upload_white.svg\" class=\"icon\" alt=\"Restaurer\">."

#~ msgid ""
#~ "Save online using the <img src=\"icons/icon_sync_white.svg\" class=\"icon"
#~ "\" alt=\"sync\"> button above."
#~ msgstr ""
#~ "Sauvez sur le serveur avec le bouton <img src=\"icons/icon_sync_white.svg"
#~ "\" class=\"icon\" alt=\"Sync\">."

#~ msgid "Before log out, be sure to save your token"
#~ msgstr "Avant de vous déconnecter, assurez-vous de sauvegarder votre token"

#~ msgid "Save"
#~ msgstr "Sauver"

#~ msgid "Restore"
#~ msgstr "Restaurer"

#~ msgid "Add tags"
#~ msgstr "Ajouter les tags"

#~ msgid "search"
#~ msgstr "chercher"

#~ msgid "Remove tags"
#~ msgstr "Retirer les tags"

#~ msgid "INVALID NICKNAME"
#~ msgstr "PSEUDONYME INVALIDE"

#~ msgid "You must provide a nickname"
#~ msgstr "Un pseudonyme est requis"

#~ msgid "This App is still under construction."
#~ msgstr "Cette application est encore en construction."

#~ msgid "SESSION CLOSED"
#~ msgstr "SESSION TERMINÉE"

#~ msgid "This session has been closed. You can close this tab."
#~ msgstr "La session a été fermée. Vous pouvez fermer cet onglet."<|MERGE_RESOLUTION|>--- conflicted
+++ resolved
@@ -212,11 +212,10 @@
 msgid "Cannot start the grader if your code does not typecheck."
 msgstr "La notation ne peut être lancée si le code ne type pas."
 
-<<<<<<< HEAD
 #: src/grader/learnocaml_report.ml
 msgid "(minimum mark)"
 msgstr "(note minimale)"
-=======
+
 #: src/app/learnocaml_exercise_main.ml:check_if_need_refresh
 msgid "WARNING: You have an older grader version than the server"
 msgstr "ATTENTION: La version locale du grader est plus ancienne que celle du serveur"
@@ -232,7 +231,6 @@
 #: src/app/learnocaml_exercise_main.ml:check_if_need_refresh
 msgid "The server has been updated, please refresh the page to make sure you are using the latest version of Learn-OCaml server (none of your work will be lost)."
 msgstr "Le serveur a été mis à jour, veuillez actualiser la page pour être sûr d'utiliser la dernière version du serveur Learn-OCaml (votre travail ne sera pas perdu)."
->>>>>>> db6cda8a
 
 #: src/grader/learnocaml_report.ml:220,44--63
 msgid "Completed, %d pts"
